--- conflicted
+++ resolved
@@ -11,25 +11,20 @@
 
 # Install
 
-<<<<<<< HEAD
 ```
 uv add nifty-solve
 ```
-=======
-From source:
->>>>>>> 88f01644
 
 If you plan to use JAX operators, you will need to use:
 ```
 uv add nifty-solve[jax]
 ```
 
-<<<<<<< HEAD
 If that fails:
 ```
-git clone git@github.com:andycasey/nifty-solve.git
+uv add "git+https://github.com/andycasey/nifty-solve"
 ```
-=======
+
 
 # Examples
 
@@ -114,5 +109,4 @@
 ax.set_xlabel("t")
 ax.set_ylabel("y")
 ```
-![figure2](https://github.com/user-attachments/assets/b4797d52-b0d4-42e6-942f-24e07304eb71)
->>>>>>> 88f01644
+![figure2](https://github.com/user-attachments/assets/b4797d52-b0d4-42e6-942f-24e07304eb71)