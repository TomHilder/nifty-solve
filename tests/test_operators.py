--- conflicted
+++ resolved
@@ -7,12 +7,8 @@
 from nifty_solve.operators import FinufftRealOperator, Finufft1DRealOperator, Finufft2DRealOperator, Finufft3DRealOperator, expand_to_dim
 
 EPSILON = 1e-9
-<<<<<<< HEAD
 DOTTEST_KWDS = dict(atol=1e-4, rtol=1e-5)
-
-=======
 IMAG_EPSILON = 1e-6
->>>>>>> 88f01644
 
 def design_matrix_as_is(xs, P):
     X = np.ones_like(xs).reshape(len(xs), 1)
